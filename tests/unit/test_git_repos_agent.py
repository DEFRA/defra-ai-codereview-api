--- conflicted
+++ resolved
@@ -67,7 +67,31 @@
     assert "test.js" not in content
 
 @pytest.mark.asyncio
-<<<<<<< HEAD
+async def test_flatten_repository_handles_file_errors(mock_repo_structure, tmp_path):
+    """Test repository flattening handles file reading errors gracefully."""
+    # Given
+    output_file = tmp_path / "output.txt"
+    test_file = mock_repo_structure / "test_error.py"
+    test_file.write_text("test content")
+    
+    original_open = open
+    def mock_open_side_effect(*args, **kwargs):
+        if str(test_file) in str(args[0]):
+            raise UnicodeDecodeError('utf-8', b'test', 0, 1, 'test error')
+        return original_open(*args, **kwargs)
+    
+    mock_open = MagicMock(side_effect=mock_open_side_effect)
+    
+    with patch('builtins.open', mock_open):
+        # When
+        await flatten_repository(mock_repo_structure, output_file)
+        
+        # Then
+        assert output_file.exists()
+        content = output_file.read_text()
+        assert "test_error.py" not in content
+
+@pytest.mark.asyncio
 async def test_clone_repo():
     """Test repository cloning."""
     with patch('src.agents.git_repos_agent.git.Repo') as mock_repo:
@@ -80,6 +104,25 @@
         mock_repo.clone_from.assert_called_once_with(repo_url, str(local_path))
 
 @pytest.mark.asyncio
+async def test_clone_repo_removes_existing_directory(tmp_path):
+    """Test clone_repo removes existing directory before cloning."""
+    # Given
+    target_dir = tmp_path / "existing_repo"
+    target_dir.mkdir()
+    (target_dir / "old_file.txt").write_text("old content")
+    
+    with patch('src.agents.git_repos_agent.git.Repo') as mock_repo:
+        mock_repo.clone_from = MagicMock()
+        repo_url = "https://github.com/test/repo.git"
+        
+        # When
+        await clone_repo(repo_url, target_dir)
+        
+        # Then
+        mock_repo.clone_from.assert_called_once_with(repo_url, str(target_dir))
+        assert not (target_dir / "old_file.txt").exists()
+
+@pytest.mark.asyncio
 async def test_process_repositories():
     """Test end-to-end repository processing."""
     with patch('src.agents.git_repos_agent.clone_repo') as mock_clone, \
@@ -100,84 +143,6 @@
         assert result == expected_output
 
 @pytest.mark.asyncio
-=======
-async def test_flatten_repository_handles_file_errors(mock_repo_structure, tmp_path):
-    """Test repository flattening handles file reading errors gracefully."""
-    # Given
-    output_file = tmp_path / "output.txt"
-    test_file = mock_repo_structure / "test_error.py"
-    test_file.write_text("test content")
-    
-    original_open = open
-    def mock_open_side_effect(*args, **kwargs):
-        if str(test_file) in str(args[0]):
-            raise UnicodeDecodeError('utf-8', b'test', 0, 1, 'test error')
-        return original_open(*args, **kwargs)
-    
-    mock_open = MagicMock(side_effect=mock_open_side_effect)
-    
-    with patch('builtins.open', mock_open):
-        # When
-        await flatten_repository(mock_repo_structure, output_file)
-        
-        # Then
-        assert output_file.exists()
-        content = output_file.read_text()
-        assert "test_error.py" not in content
-
-@pytest.mark.asyncio
-async def test_clone_repo():
-    """Test repository cloning."""
-    with patch('src.agents.git_repos_agent.git.Repo') as mock_repo:
-        mock_repo.clone_from = MagicMock()
-        repo_url = "https://github.com/test/repo.git"
-        local_path = Path("/tmp/test-repo")
-        
-        await clone_repo(repo_url, local_path)
-        
-        mock_repo.clone_from.assert_called_once_with(repo_url, str(local_path))
-
-@pytest.mark.asyncio
-async def test_clone_repo_removes_existing_directory(tmp_path):
-    """Test clone_repo removes existing directory before cloning."""
-    # Given
-    target_dir = tmp_path / "existing_repo"
-    target_dir.mkdir()
-    (target_dir / "old_file.txt").write_text("old content")
-    
-    with patch('src.agents.git_repos_agent.git.Repo') as mock_repo:
-        mock_repo.clone_from = MagicMock()
-        repo_url = "https://github.com/test/repo.git"
-        
-        # When
-        await clone_repo(repo_url, target_dir)
-        
-        # Then
-        mock_repo.clone_from.assert_called_once_with(repo_url, str(target_dir))
-        assert not (target_dir / "old_file.txt").exists()
-
-@pytest.mark.asyncio
-async def test_process_repositories():
-    """Test end-to-end repository processing."""
-    with patch('src.agents.git_repos_agent.clone_repo') as mock_clone, \
-         patch('src.agents.git_repos_agent.flatten_repository') as mock_flatten, \
-         patch('tempfile.TemporaryDirectory') as mock_temp_dir:
-        
-        # Setup
-        repo_url = "https://github.com/test/repo.git"
-        mock_temp_dir.return_value.__enter__.return_value = "/tmp/test"
-        expected_output = CODEBASE_DIR / "repo.txt"
-        
-        # When
-        result = await process_repositories(repo_url)
-        
-        # Then
-        assert mock_clone.called
-        assert mock_flatten.called
-        assert result == expected_output
-
-@pytest.mark.asyncio
->>>>>>> cf5d7c93
 async def test_process_repository_processes_valid_files(mock_repo_structure, tmp_path):
     """Test repository processing with valid files."""
     # Given
