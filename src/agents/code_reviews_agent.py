--- conflicted
+++ resolved
@@ -2,11 +2,8 @@
 import os
 from pathlib import Path
 from typing import List, Dict, Any
-<<<<<<< HEAD
-=======
 from datetime import datetime
 import asyncio
->>>>>>> cf5d7c93
 from anthropic import AsyncAnthropic
 from src.logging_config import setup_logger
 from src.database import get_database
@@ -21,11 +18,7 @@
 Consider the codebase as a whole when evaluating compliance."""
 
 
-<<<<<<< HEAD
-async def generate_user_prompt(standards: List[Dict[str, Any]], codebase_content: str) -> str:
-=======
 async def generate_user_prompt(standard: Dict[str, Any], codebase_content: str) -> str:
->>>>>>> cf5d7c93
     """Generate the user prompt for the Anthropic model."""
     # Log the standard being processed
     standard_preview = standard.get('text', '')[:150] + '...' if len(standard.get('text', '')) > 150 else standard.get('text', '')
@@ -77,11 +70,7 @@
     return prompt
 
 
-<<<<<<< HEAD
-async def check_compliance(codebase_file: Path, standards: List[Dict[str, Any]], review_id: str, standard_set_name: str) -> Path:
-=======
 async def check_compliance(codebase_file: Path, standards: List[Dict[str, Any]], review_id: str, standard_set_name: str, matching_classification_ids: List[str]) -> Path:
->>>>>>> cf5d7c93
     """Check codebase compliance against standards using Anthropic's Claude."""
     try:
         # Filter standards if LLM_TESTING is enabled
@@ -113,8 +102,6 @@
             raise ValueError("ANTHROPIC_API_KEY environment variable not set")
 
         anthropic = AsyncAnthropic(api_key=api_key)
-<<<<<<< HEAD
-=======
         
         # Process each standard individually and collect reports
         reports = []
@@ -165,7 +152,6 @@
         header = f"""# {standard_set_name} Code Review
 Date: {current_time}
 Matched Classifications: {", ".join(classification_names) if classification_names else "None"}
->>>>>>> cf5d7c93
 
 """
         
