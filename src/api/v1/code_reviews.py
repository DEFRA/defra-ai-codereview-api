--- conflicted
+++ resolved
@@ -135,13 +135,8 @@
 
                 # Create compliance report
                 compliance_reports.append({
-<<<<<<< HEAD
-                    "id": str(standard_set_id),
-                    "standard_set_name": standard_set["name"],
-=======
                     "id": str(ObjectId()),
                     "standard_set_name": standard_set.get("name", "Unknown"),
->>>>>>> cf5d7c93
                     "file": str(report_file),
                     "report": report_file.read_text()
                 })
